--- conflicted
+++ resolved
@@ -25,11 +25,7 @@
 
         # Check number of email templates
         # Change this number when a new template is added
-<<<<<<< HEAD
-        $this->assertEquals(44, count($emailOptions));
-=======
-        $this->assertEquals(42, count($emailOptions));
->>>>>>> 5946767b
+        $this->assertEquals(46, count($emailOptions));
         $templateIds = [];
 
         foreach ($emailOptions as $templateName => $config) {
