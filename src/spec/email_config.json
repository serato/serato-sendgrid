--- conflicted
+++ resolved
@@ -987,7 +987,6 @@
       ]
     }
   },
-<<<<<<< HEAD
   "dj-essentials-permanent-license": {
     "description": "Email template for customers that purchase DJ Essentials permanent license.",
     "languages": {
@@ -1047,7 +1046,7 @@
     "categories": [
       "dj-toolkit-welcome-sub"
     ]
-=======
+  },
   "account-deactivated": {
     "description": "Email template to confirm account deactivation of a user.",
     "languages": {
@@ -1058,6 +1057,5 @@
     },
     "template_params": [],
     "categories": ["account-deactivated"]
->>>>>>> 5946767b
   }
 }